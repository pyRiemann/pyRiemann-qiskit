--- conflicted
+++ resolved
@@ -41,13 +41,8 @@
                         'qiskit_machine_learning==0.6.1',
                         'qiskit-ibm-provider==0.7.3',
                         'qiskit-optimization==0.5.0',
-<<<<<<< HEAD
                         'qiskit-aer==0.13.1',
-                        'cvxpy==1.4.1',
-=======
-                        'qiskit-aer==0.12.2',
                         'cvxpy==1.4.2',
->>>>>>> 6e4c49e2
                         'scipy==1.11.4',
                         'docplex==2.25.236',
                         'firebase_admin==6.4.0',
