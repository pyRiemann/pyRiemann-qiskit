--- conflicted
+++ resolved
@@ -25,29 +25,17 @@
     rev: 23.3.0
     hooks:
       - id: black
-<<<<<<< HEAD
-        exclude: ^(.github/|.devcontainer/|doc/_static/|doc/conf.py/|pyriemann_qiskit/_version.py|setup.py)
-=======
         exclude: ^(.github/|.devcontainer/|doc/_static/|doc/conf.py|pyriemann_qiskit/_version.py|setup.py)
->>>>>>> cea5376b
 
   - repo: https://github.com/pycqa/flake8
     rev: 6.0.0
     hooks:
       - id: flake8
-<<<<<<< HEAD
-        exclude: ^(.github/|.devcontainer/|doc/_static/|doc/conf.py/|pyriemann_qiskit/_version.py|setup.py)
-=======
         exclude: ^(.github/|.devcontainer/|doc/_static/|doc/conf.py|pyriemann_qiskit/_version.py|setup.py)
->>>>>>> cea5376b
 
   - repo: https://github.com/pre-commit/mirrors-prettier
     rev: v3.0.0-alpha.6
     hooks:
       - id: prettier
         args: [--print-width=90, --prose-wrap=always]
-<<<<<<< HEAD
-        exclude: ^(.github/|.devcontainer/|doc/_static/|doc/conf.py/|pyriemann_qiskit/_version.py|setup.py)
-=======
-        exclude: ^(.github/|.devcontainer/|doc/_static/|doc/conf.py|pyriemann_qiskit/_version.py|setup.py)
->>>>>>> cea5376b
+        exclude: ^(.github/|.devcontainer/|doc/_static/|doc/conf.py|pyriemann_qiskit/_version.py|setup.py)