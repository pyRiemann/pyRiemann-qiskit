"""Module for classification function."""
import numpy as np

from sklearn.base import BaseEstimator, ClassifierMixin
from sklearn.model_selection import train_test_split

from qiskit import BasicAer, IBMQ
from qiskit.circuit.library import ZZFeatureMap, TwoLocal
from qiskit.aqua import QuantumInstance, aqua_globals
from qiskit.aqua.quantum_instance import logger
from qiskit.aqua.algorithms import QSVM, SklearnSVM, VQC
from qiskit.aqua.utils import get_feature_dimension
from qiskit.providers.ibmq import least_busy
from qiskit.aqua.components.optimizers import SPSA
from datetime import datetime
import logging
logger.level = logging.INFO


class QuanticClassifierBase(BaseEstimator, ClassifierMixin):

    """Quantum classification.

    This class implements a SKLearn wrapper around Qiskit library.
    It provides a mean to run classification tasks on a local and
    simulated quantum computer or a remote and real quantum computer.
    Difference between simulated and real quantum computer will be that:

    * there is no noise on a simulated quantum computer
      (so results are better);
    * real quantum computer are quicker than simulator;
    * real quantum computer tasks are assigned to a queue
      before being executed on a back-end.

    WARNING: At the moment this implementation only supports binary
    classification.

    Parameters
    ----------
    quantum : bool (default: True)
        - If true will run on local or remote backend
        (depending on q_account_token value).
        - If false, will perform classical computing instead
    q_account_token : string (default:None)
        If quantum==True and q_account_token provided,
        the classification task will be running on a IBM quantum backend
    process_vector : callable (default: lambda v: v)
        Additional processing on the input vectors. eg: downsampling
    verbose : bool (default:True)
        If true will output all intermediate results and logs
    test_input : dict (default: {}})
        Contains vectorized test set for the two classes
    test_per : double (default: 0.33)
        Indicate the percent of the fitting set that should be kept for
        testing. The remaining percent are used for training.
        This is due to the design of quantum classifiers which require
        training, testing and predicting sets.

    Notes
    -----
    .. versionadded:: 0.0.1

    Attributes
    ----------
    classes_ : list
        list of classes.

    See Also
    --------
    QuanticSVM
    QuanticVQC

    References
    ----------
    .. [1] H. Abraham et al., Qiskit:
           An Open-source Framework for Quantum Computing.
           Zenodo, 2019. doi: 10.5281/zenodo.2562110.

    """

    def __init__(self, quantum=True, q_account_token=None,
                 process_vector=lambda v: v, verbose=True,
                 test_input={}, test_per=0.33):
        self.verbose = verbose
        self._log("Initializing Quantum Classifier")
        self.test_input = test_input
        self.test_per = test_per
        self.process_vector = process_vector
        self.q_account_token = q_account_token
        self.quantum = quantum
        # protected field for child classes
        self._training_input = {}

    def _init_quantum(self):
        if self.quantum:
            aqua_globals.random_seed = datetime.now().microsecond
            self._log("seed = ", aqua_globals.random_seed)
            if self.q_account_token:
                self._log("Real quantum computation will be performed")
                IBMQ.delete_account()
                IBMQ.save_account(self.q_account_token)
                IBMQ.load_account()
                self._log("Getting provider...")
                self._provider = IBMQ.get_provider(hub='ibm-q')
            else:
                self._log("Quantum simulation will be performed")
                self._backend = BasicAer.get_backend('qasm_simulator')
        else:
            self._log("Classical SVM will be performed")

    def _log(self, *values):
        if self.verbose:
            print("[QClass] ", *values)

    def _apply_process_vector(self, X):
        return [self.process_vector(x) for x in X]

    def _split_classes(self, X, y):
        self._log("""[Warning] Splitting first class from second class.
                 Only binary classification is supported.""")
        n_samples, n_features = X.shape
        self._feature_dim = n_samples * n_features
        self._log("Feature dimension = ", self._feature_dim)
        X_class1 = X[y == self.classes_[1]]
        X_class0 = X[y == self.classes_[0]]
        processed_class1 = self._apply_process_vector(X_class1)
        processed_class0 = self._apply_process_vector(X_class0)
        self._new_feature_dim = len(processed_class1[0])
        self._log("Feature dimension after vector processing = ",
                  self._new_feature_dim)
        return (processed_class1, processed_class0)

    def _additional_setup(self):
        self._log("There is no additional setup.")

    def fit(self, X, y):
        """Prepare the training data and the quantum backend

        Parameters
        ----------
        X : ndarray, shape (n_samples, n_features)
<<<<<<< HEAD
            ndarray of SPD matrices.
            Note that each covariance matrice should be a vector.
            `process_vector` can be use for providing
            a custom treatement for each vectorized matrices.
        y : ndarray shape (n_samples,)
            labels corresponding to each trial.
=======
            Training vector, where `n_samples` is the number of samples and
            `n_features` is the number of features.
        y : ndarray, shape (n_samples,)
            Target vector relative to X.
>>>>>>> 459f5148

        Returns
        -------
        self : QuanticClassifierBase instance
            The QuanticClassifierBase instance.
        """
        self._init_quantum()

        self._log("Fitting: ", X.shape)
        self._prev_fit_params = {"X": X, "y": y}
        self.classes_ = np.unique(y)
        class1, class0 = self._split_classes(X, y)

        self._training_input["class1"] = class1
        self._training_input["class0"] = class0
        self._log(get_feature_dimension(self._training_input))
        feature_dim = get_feature_dimension(self._training_input)
        self._feature_map = ZZFeatureMap(feature_dimension=feature_dim, reps=2,
                                         entanglement='linear')
        self._additional_setup()
        if self.quantum:
            if not hasattr(self, "_backend"):
                def filters(device):
                    return (
                      device.configuration().n_qubits >= self._new_feature_dim
                      and not device.configuration().simulator
                      and device.status().operational)
                devices = self._provider.backends(filters=filters)
                try:
                    self._backend = least_busy(devices)
                except Exception:
                    self._log("Devices are all busy. Getting the first one...")
                    self._backend = devices[0]
                self._log("Quantum backend = ", self._backend)
            seed_sim = aqua_globals.random_seed
            seed_trs = aqua_globals.random_seed
            self._quantum_instance = QuantumInstance(self._backend, shots=1024,
                                                     seed_simulator=seed_sim,
                                                     seed_transpiler=seed_trs)
        return self

    def _run(self, predict_set=None):
        raise Exception("Run method was not implemented")

    def _self_calibration(self):
        X = self._prev_fit_params["X"]
        y = self._prev_fit_params["y"]
        self._log("Test size = ", self.test_per, " of previous fitting.")
        X_train, X_test, y_train, y_test = train_test_split(
            X, y, test_size=self.test_per, stratify=y)
        self.fit(X_train, y_train)
        self.score(X_test, y_test)

    def predict(self, X):
        """get the predictions.

        Parameters
        ----------
        X : ndarray, shape (n_samples, n_features)
<<<<<<< HEAD
            ndarray of SPD matrices.
            Note that each covariance matrice should be a vector.
            `process_vector` can be use for providing
            a custom treatement for each vectorized matrices.
=======
            Input vector, where `n_samples` is the number of samples and
            `n_features` is the number of features.
>>>>>>> 459f5148

        Returns
        -------
        pred : array, shape (n_samples,)
            Class labels for samples in X.
        """
        if(len(self.test_input) == 0):
            self._log("There is no test inputs. Self-calibrating...")
            self._self_calibration()
        result = None
        predict_set = self._apply_process_vector(X)
        self._log("Prediction: ", X.shape)
        result = self._run(predict_set)
        self._log("Prediction finished. Returning predicted labels")
        return result["predicted_labels"]

    def predict_proba(self, X):
        """This method is implemented for compatibility purpose
           as SVM prediction probabilities are not available.
           This method assigns to each trial a boolean which value
           depends on wheter the label was assigned to classes 0 or 1

        Parameters
        ----------
        X : ndarray, shape (n_samples, n_features)
<<<<<<< HEAD
            ndarray of SPD matrices.
=======
            Input vector, where `n_samples` is the number of samples and
            `n_features` is the number of features.
>>>>>>> 459f5148

        Returns
        -------
        prob : ndarray, shape (n_samples, n_classes)
            prob[n, 0] == True if the nth sample is assigned to 1st class
            prob[n, 1] == True if the nth sample is assigned to 2nd class
        """
        self._log("""[WARNING] SVM prediction probabilities are not available.
                 Results from predict will be used instead.""")
        predicted_labels = self.predict(X)
        ret = [np.array([c == self.classes_[0], c == self.classes_[1]])
               for c in predicted_labels]
        return np.array(ret)

    def score(self, X, y):
        """Return the testing accuracy.
           You might want to use a different metric by using sklearn
           cross_val_score

        Parameters
        ----------
        X : ndarray, shape (n_samples, n_features)
            ndarray of SPD matrices.
            Note that each covariance matrice should be a vector.
            `process_vector` can be use for providing
            a custom treatement for each vectorized matrices.

        Returns
        -------
        prob : double
            the testing accuracy
        """
        self._log("Scoring: ", X.shape)
        class1, class0 = self._split_classes(X, y)
        self.test_input = {}
        self.test_input["class1"] = class1
        self.test_input["class0"] = class0
        result = self._run()
        accuracy = result["testing_accuracy"]
        self._log("Testing accuracy = ", accuracy)
        return accuracy


class QuanticSVM(QuanticClassifierBase):

    """Quantum-enhanced SVM classification.

    This class implements SVC [1] on a quantum machine [2].
    Note if `quantum` parameter is set to `False`
    then a classical SVC will be perfomed instead.

    Notes
    -----
    .. versionadded:: 0.0.1

    See Also
    --------
    QuanticClassifierBase

    References
    ----------
    .. [1] https://scikit-learn.org/stable/modules/generated/sklearn.svm.SVC.html

    .. [2] V. Havlíček et al.,
           ‘Supervised learning with quantum-enhanced feature spaces’,
           Nature, vol. 567, no. 7747, pp. 209–212, Mar. 2019,
           doi: 10.1038/s41586-019-0980-2.

    """

    def _run(self, predict_set=None):
        self._log("SVM classification running...")
        if self.quantum:
            self._log("Quantum instance is ", self._quantum_instance)
            qsvm = QSVM(self._feature_map, self._training_input,
                        self.test_input, predict_set)
            result = qsvm.run(self._quantum_instance)
        else:
            result = SklearnSVM(self._training_input,
                                self.test_input, predict_set).run()
        self._log(result)
        return result


class QuanticVQC(QuanticClassifierBase):

    """Variational Quantum Classifier

    Note there is no classical version of this algorithm.
    This will always run on a quantum computer (simulated or not)

    Parameters
    ----------
    labels : see QuanticClassifierBase
    q_account_token : see QuanticClassifierBase
    process_vector : see QuanticClassifierBase
    verbose : see QuanticClassifierBase
    parameters : see QuanticClassifierBase

    Notes
    -----
    .. versionadded:: 0.0.1

    See Also
    --------
    QuanticClassifierBase

    References
    ----------
    .. [1] H. Abraham et al., Qiskit:
           An Open-source Framework for Quantum Computing.
           Zenodo, 2019. doi: 10.5281/zenodo.2562110.

    .. [2] V. Havlíček et al.,
           ‘Supervised learning with quantum-enhanced feature spaces’,
           Nature, vol. 567, no. 7747, pp. 209–212, Mar. 2019,
           doi: 10.1038/s41586-019-0980-2.

    """

    def __init__(self, q_account_token=None,
                 process_vector=lambda v: v, verbose=True, **parameters):
        QuanticClassifierBase.__init__(self,
                                       q_account_token=q_account_token,
                                       process_vector=process_vector,
                                       verbose=verbose, **parameters)

    def _additional_setup(self):
        self._optimizer = SPSA(maxiter=40, c0=4.0, skip_calibration=True)
        self._var_form = TwoLocal(self._new_feature_dim,
                                  ['ry', 'rz'], 'cz', reps=3)

    def _run(self, predict_set=None):
        self._log("VQC classification running...")
        vqc = VQC(self._optimizer, self._feature_map, self._var_form,
                  self._training_input, self.test_input, predict_set)
        result = vqc.run(self._quantum_instance)
        return result<|MERGE_RESOLUTION|>--- conflicted
+++ resolved
@@ -139,19 +139,10 @@
         Parameters
         ----------
         X : ndarray, shape (n_samples, n_features)
-<<<<<<< HEAD
-            ndarray of SPD matrices.
-            Note that each covariance matrice should be a vector.
-            `process_vector` can be use for providing
-            a custom treatement for each vectorized matrices.
-        y : ndarray shape (n_samples,)
-            labels corresponding to each trial.
-=======
             Training vector, where `n_samples` is the number of samples and
             `n_features` is the number of features.
         y : ndarray, shape (n_samples,)
             Target vector relative to X.
->>>>>>> 459f5148
 
         Returns
         -------
@@ -211,15 +202,8 @@
         Parameters
         ----------
         X : ndarray, shape (n_samples, n_features)
-<<<<<<< HEAD
-            ndarray of SPD matrices.
-            Note that each covariance matrice should be a vector.
-            `process_vector` can be use for providing
-            a custom treatement for each vectorized matrices.
-=======
             Input vector, where `n_samples` is the number of samples and
             `n_features` is the number of features.
->>>>>>> 459f5148
 
         Returns
         -------
@@ -245,12 +229,8 @@
         Parameters
         ----------
         X : ndarray, shape (n_samples, n_features)
-<<<<<<< HEAD
-            ndarray of SPD matrices.
-=======
             Input vector, where `n_samples` is the number of samples and
             `n_features` is the number of features.
->>>>>>> 459f5148
 
         Returns
         -------
@@ -273,10 +253,8 @@
         Parameters
         ----------
         X : ndarray, shape (n_samples, n_features)
-            ndarray of SPD matrices.
-            Note that each covariance matrice should be a vector.
-            `process_vector` can be use for providing
-            a custom treatement for each vectorized matrices.
+            Input vector, where `n_samples` is the number of samples and
+            `n_features` is the number of features.
 
         Returns
         -------
