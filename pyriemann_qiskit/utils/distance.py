--- conflicted
+++ resolved
@@ -2,13 +2,9 @@
 from docplex.mp.model import Model
 from pyriemann_qiskit.utils.docplex import ClassicalOptimizer, get_global_optimizer
 from pyriemann.classification import MDM
-<<<<<<< HEAD
 from pyriemann.utils.distance import (distance_logeuclid,
                                       distance_methods)
 from pyriemann.utils.base import logm
-=======
-from pyriemann.utils.distance import distance_logeuclid, distance_methods
->>>>>>> 8567ce54
 
 
 def logeucl_dist_convex(X, y, optimizer=ClassicalOptimizer()):
